--- conflicted
+++ resolved
@@ -6,17 +6,13 @@
 @pytest.mark.parametrize(
     "function_name, output_name, kwargs",
     [
-<<<<<<< HEAD
         ("quantile_glu", "X0", {"quantiles": [0]}),
         ("quantile_glu", "X25", {"quantiles": [25]}),
         ("quantile_glu", "X50", {"quantiles": [50]}),
         ("quantile_glu", "X75", {"quantiles": [75]}),
         ("quantile_glu", "X100", {"quantiles": [100]}),
         ("range_glu", "range", {}),
-=======
-        ("range_glu", "range", {}),
         ("cv_glu", "CV", {}),
->>>>>>> 4dcd0b8c
         ("iqr_glu", "IQR", {}),
         ("mad_glu", "MAD", {}),
         ("sd_glu", "SD", {}),
