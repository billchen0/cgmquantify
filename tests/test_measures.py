import pytest
import pandas as pd
from src.cgmquantify import measures


@pytest.mark.parametrize(
    "function_name, output_name, kwargs",
    [
<<<<<<< HEAD
        ("sd_glu", "SD", {}),
=======
        ("above_percent", "above_140", {"targets_above": [140]}),
        ("above_percent", "above_180", {"targets_above": [180]}),
        ("above_percent", "above_250", {"targets_above": [250]}),
        ("mag_change_per_time", "MAG", {})
>>>>>>> a1068f34
    ],
)
def test_cgm_measure_extraction(function_name, output_name, kwargs):
    """
    Generalized test for CGM measure extraction functions that return results as columns.

    Args:
        function_name (str): Name of the function in `measures.py`.
        output_name (str): The expect output column in `cgm_measures.csv` corresponding to this function.
        kwargs (dict): Additional arguments for the function.
    """
    # Load CGM data
    df = pd.read_csv("./data/cgm.csv")

    # Get function dynamically from measures module
    func = getattr(measures, function_name, None)
    assert callable(func), f"Function '{function_name}' not found in measures.py"

    # Compute CGM measures
    computed_result = func(df, **kwargs)

    # Load expected results
    expected_df = pd.read_csv("./data/cgm_measures.csv")[["id", output_name]]
    assert set(computed_result["id"]) == set(
        expected_df["id"]
    ), f"Subject ID mismatch in {function_name}"

    # Sort both dataframes by 'id' to ensure correct row-wise comparison
    computed_result = computed_result.sort_values("id").reset_index(drop=True)
    expected_df = expected_df.sort_values("id").reset_index(drop=True)

    # Extract only the output column for comparison
    computed_values = computed_result[output_name]
    expected_values = expected_df[output_name]

    # Compare values, allowing for floating point differences
    assert (
        computed_values.equals(expected_values)
        or (abs(computed_values - expected_values) < 1e-1).all()
    ), f"Mismatch in {output_name} for {function_name}"<|MERGE_RESOLUTION|>--- conflicted
+++ resolved
@@ -6,14 +6,8 @@
 @pytest.mark.parametrize(
     "function_name, output_name, kwargs",
     [
-<<<<<<< HEAD
         ("sd_glu", "SD", {}),
-=======
-        ("above_percent", "above_140", {"targets_above": [140]}),
-        ("above_percent", "above_180", {"targets_above": [180]}),
-        ("above_percent", "above_250", {"targets_above": [250]}),
         ("mag_change_per_time", "MAG", {})
->>>>>>> a1068f34
     ],
 )
 def test_cgm_measure_extraction(function_name, output_name, kwargs):
@@ -26,7 +20,7 @@
         kwargs (dict): Additional arguments for the function.
     """
     # Load CGM data
-    df = pd.read_csv("./data/cgm.csv")
+    df = pd.read_csv("tests/data/cgm.csv")
 
     # Get function dynamically from measures module
     func = getattr(measures, function_name, None)
@@ -36,7 +30,7 @@
     computed_result = func(df, **kwargs)
 
     # Load expected results
-    expected_df = pd.read_csv("./data/cgm_measures.csv")[["id", output_name]]
+    expected_df = pd.read_csv("tests/data/cgm_measures.csv")[["id", output_name]]
     assert set(computed_result["id"]) == set(
         expected_df["id"]
     ), f"Subject ID mismatch in {function_name}"
