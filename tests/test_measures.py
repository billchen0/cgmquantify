--- conflicted
+++ resolved
@@ -22,11 +22,7 @@
         kwargs (dict): Additional arguments for the function.
     """
     # Load CGM data
-<<<<<<< HEAD
-    # df = pd.read_csv("./data/cgm.csv") # to work on local machine
-=======
     #df = pd.read_csv("./data/cgm.csv") #Use locally
->>>>>>> d1f5169b
     df = pd.read_csv("tests/data/cgm.csv")
 
     # Get function dynamically from measures module
@@ -37,11 +33,7 @@
     computed_result = func(df, **kwargs)
 
     # Load expected results
-<<<<<<< HEAD
-    #expected_df = pd.read_csv("./data/cgm_measures.csv")[["id", output_name]] # to work on local machine
-=======
     #expected_df = pd.read_csv("./data/cgm_measures.csv")[["id", output_name]] #Use locally
->>>>>>> d1f5169b
     expected_df = pd.read_csv("tests/data/cgm_measures.csv")[["id", output_name]]
     assert set(computed_result["id"]) == set(
         expected_df["id"]
