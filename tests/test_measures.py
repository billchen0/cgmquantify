import pytest
import pandas as pd
from scipy import stats
from src.cgmquantify import measures

@pytest.mark.parametrize(
    "function_name, output_name, kwargs",
    [
<<<<<<< HEAD
        ("j_index", "J_index", {}),
=======
>>>>>>> bbe55447
        ("quantile_glu", "X0", {"quantiles": [0]}),
        ("quantile_glu", "X25", {"quantiles": [25]}),
        ("quantile_glu", "X50", {"quantiles": [50]}),
        ("quantile_glu", "X75", {"quantiles": [75]}),
        ("quantile_glu", "X100", {"quantiles": [100]}),
        ("range_glu", "range", {}),
        ("cv_glu", "CV", {}),
        ("iqr_glu", "IQR", {}),
        ("mad_glu", "MAD", {}),
        ("sd_glu", "SD", {}),
        ("above_percent", "above_140", {"targets_above": [140]}),
        ("above_percent", "above_180", {"targets_above": [180]}),
        ("above_percent", "above_250", {"targets_above": [250]}),
    ],
)

def test_cgm_measure_extraction(function_name, output_name, kwargs):
    """
    Generalized test for CGM measure extraction functions that return results as columns.

    Args:
        function_name (str): Name of the function in `measures.py`.
        output_name (str): The expect output column in `cgm_measures.csv` corresponding to this function.
        kwargs (dict): Additional arguments for the function.
    """
    # Load CGM data
    df = pd.read_csv("tests/data/cgm.csv")

    # Get function dynamically from measures module
    func = getattr(measures, function_name, None)
    assert callable(func), f"Function '{function_name}' not found in measures.py"

    # Compute CGM measures
    computed_result = func(df, **kwargs)

    # Load expected results
    expected_df = pd.read_csv("tests/data/cgm_measures.csv")[["id", output_name]]
    assert set(computed_result["id"]) == set(
        expected_df["id"]
    ), f"Subject ID mismatch in {function_name}"

    # Sort both dataframes by 'id' to ensure correct row-wise comparison
    computed_result = computed_result.sort_values("id").reset_index(drop=True)
    expected_df = expected_df.sort_values("id").reset_index(drop=True)

    # Extract only the output column for comparison
    computed_values = computed_result[output_name]
    expected_values = expected_df[output_name]

    # Compare values, allowing for floating point differences
    assert (
        computed_values.equals(expected_values)
        or (abs(computed_values - expected_values) < 1e-1).all()
    ), f"Mismatch in {output_name} for {function_name}"<|MERGE_RESOLUTION|>--- conflicted
+++ resolved
@@ -6,10 +6,7 @@
 @pytest.mark.parametrize(
     "function_name, output_name, kwargs",
     [
-<<<<<<< HEAD
         ("j_index", "J_index", {}),
-=======
->>>>>>> bbe55447
         ("quantile_glu", "X0", {"quantiles": [0]}),
         ("quantile_glu", "X25", {"quantiles": [25]}),
         ("quantile_glu", "X50", {"quantiles": [50]}),
