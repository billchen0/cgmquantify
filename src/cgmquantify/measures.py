--- conflicted
+++ resolved
@@ -183,7 +183,7 @@
     )
     print(result)
     return result  # Correctly formatted wide-format DataFrame
-<<<<<<< HEAD
+
 
 def j_index(df: pd.DataFrame) -> pd.DataFrame:
     """
@@ -212,5 +212,4 @@
     )
 
     return result  # Correctly formatted wide-format DataFrame
-=======
->>>>>>> bbe55447
+
