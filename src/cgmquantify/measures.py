--- conflicted
+++ resolved
@@ -31,7 +31,6 @@
     return result  # Correctly formatted wide-format DataFrame
 
 def cv_glu(df: pd.DataFrame) -> pd.DataFrame:
-<<<<<<< HEAD
     """
     Compute the coefficient of variation (SD/mean) for each subject.
 
@@ -159,8 +158,7 @@
     return result
 
 def quantile_glu(df: pd.DataFrame, quantiles=[0, 25, 50, 75, 100]) -> pd.DataFrame:
-=======
->>>>>>> 4dcd0b8c
+
     """
     Compute the coefficient of variation (SD/mean) for each subject.
 
