--- conflicted
+++ resolved
@@ -1,79 +1,30 @@
 import pandas as pd
 import numpy as np
 
-<<<<<<< HEAD
 def sd_glu(df: pd.DataFrame) -> pd.DataFrame:
-=======
-def above_percent(df: pd.DataFrame, targets_above=[140, 180, 250]) -> pd.DataFrame:
->>>>>>> a1068f34
     """
-    Computes the standard deviation of glucose values for each subject.
+    Compute the percentage of glucose values above given thresholds for each subject.
 
     Args:
         df (pd.DataFrame): DataFrame with 'id' and 'gl' columns (subject ID and glucose values).
+        targets_above (list): List of threshold values to compare glucose levels.
 
     Returns:
-        pd.DataFrame: A DataFrame with one row per subject.
+        pd.DataFrame: A DataFrame with one row per subject, each threshold as a separate column.
     """
     if not {"id", "gl"}.issubset(df.columns):
         raise ValueError("DataFrame must contain 'id' and 'gl' columns.")
 
-    # Group by 'id' and compute range for each subject.
-
+    # Compute the percentage of values above each threshold for each subject
     result = (
         df.groupby("id")["gl"]
         .agg(
-            lambda x: {f"SD": np.std(x)}
+            lambda group: {
+                f"above_{t}": (group > t).mean() * 100 for t in targets_above
+            }
         )
         .apply(pd.Series)
         .reset_index()
     )
 
-<<<<<<< HEAD
-    return result
-=======
-    return result  # Correctly formatted wide-format DataFrame
-
-def mag_change_per_time(df: pd.DataFrame) -> pd.DataFrame:
-    """
-    Compute the Mean Absolute Glucose change (MAG) as in the iglu package.
-
-    Args:
-        df (pd.DataFrame): DataFrame with columns 'id', 'time', and 'gl', where
-                           'time' is a timestamp in the format 'YYYY-MM-DD HH:MM:SS'.
-    
-    Returns:
-        pd.DataFrame: A DataFrame with columns 'id' and 'MAG'.
-    """
-    # Check for required columns
-    if not {"id", "gl", "time"}.issubset(df.columns):
-        raise ValueError("DataFrame must contain 'id', 'gl', and 'time' columns.")
-
-    # Convert time column to datetime if needed
-    if not pd.api.types.is_datetime64_any_dtype(df["time"]):
-        df["time"] = pd.to_datetime(df["time"])
-
-    # Sort data by subject and time
-    df = df.sort_values(by=["id", "time"])
-
-    # Compute differences
-    df["time_diff"] = df.groupby("id")["time"].diff().dt.total_seconds() / 60  # Time in minutes
-    df["gl_diff"] = df.groupby("id")["gl"].diff().abs()
-
-    # Compute the instantaneous rate, avoiding division by zero
-    df["rate"] = df["gl_diff"] / df["time_diff"]
-    df.loc[df["time_diff"] == 0, "rate"] = np.nan  # Prevent div-by-zero errors
-
-    # Compute the mean rate and median time difference per subject
-    agg_df = df.groupby("id", as_index=False).agg(
-        mean_rate=("rate", "mean"),
-        median_time_diff=("time_diff", "median")
-    )
-
-    # Compute MAG
-    agg_df["MAG"] = agg_df["mean_rate"] * agg_df["median_time_diff"]
-
-    return agg_df[["id", "MAG"]]
-
-
->>>>>>> a1068f34
+    return result  # Correctly formatted wide-format DataFrame