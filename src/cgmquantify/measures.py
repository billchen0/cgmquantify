import pandas as pd
import numpy as np
<<<<<<< HEAD
=======
from scipy import stats
>>>>>>> d0a9df0f

def above_percent(df: pd.DataFrame, targets_above=[140, 180, 250]) -> pd.DataFrame:
    """
    Compute the percentage of glucose values above given thresholds for each subject.

    Args:
        df (pd.DataFrame): DataFrame with 'id' and 'gl' columns (subject ID and glucose values).
        targets_above (list): List of threshold values to compare glucose levels.

    Returns:
        pd.DataFrame: A DataFrame with one row per subject, each threshold as a separate column.
    """
    if not {"id", "gl"}.issubset(df.columns):
        raise ValueError("DataFrame must contain 'id' and 'gl' columns.")

    # Compute the percentage of values above each threshold for each subject
    result = (
        df.groupby("id")["gl"]
        .agg(
            lambda group: {
                f"above_{t}": (group > t).mean() * 100 for t in targets_above
            }
        )
        .apply(pd.Series)
        .reset_index()
    )

    return result  # Correctly formatted wide-format DataFrame

def cv_glu(df: pd.DataFrame) -> pd.DataFrame:
    """
    Compute the coefficient of variation (SD/mean) for each subject.

    Args:
        df (pd.DataFrame): DataFrame with 'id' and 'gl' columns (subject ID and glucose values).

    Returns:
        pd.DataFrame: A DataFrame with one row per subject, each threshold as a separate column.
    """
    if not {"id", "gl"}.issubset(df.columns):
        raise ValueError("DataFrame must contain 'id' and 'gl' columns.")

    # Compute the percentage of values above each threshold for each subject
    result = (
        df.groupby("id")["gl"]
        .agg(
            lambda x: {f"CV": (np.std(x)/np.nanmean(x))*100}
        )
        .apply(pd.Series)
        .reset_index()
    )

    return result  # Correctly formatted wide-format DataFrame

def sd_glu(df: pd.DataFrame) -> pd.DataFrame:
    """
    Computes the standard deviation of glucose values for each subject.

    Args:
        df (pd.DataFrame): DataFrame with 'id' and 'gl' columns (subject ID and glucose values).

    Returns:
        pd.DataFrame: A DataFrame with one row per subject.
    """
    if not {"id", "gl"}.issubset(df.columns):
        raise ValueError("DataFrame must contain 'id' and 'gl' columns.")

    # Group by 'id' and compute range for each subject
    result = (
        df.groupby("id")["gl"]
        .agg(
            lambda x: {f"SD": np.std(x)}
        )
        .apply(pd.Series)
        .reset_index()
    )

    return result

def mad_glu(df: pd.DataFrame) -> pd.DataFrame:
    """
    Compute the median absolute deviation (MAD) of glucose values for each subject.

    Args:
        df (pd.DataFrame): DataFrame with 'id' and 'gl' columns (subject ID and glucose values).

    Returns:
        pd.DataFrame: A DataFrame with one row per subject.
    """
    if not {"id", "gl"}.issubset(df.columns):
        raise ValueError("DataFrame must contain 'id' and 'gl' columns.")

    # Compute the median absolute deviation with scaling for each subject.
    result = (
        df.groupby("id")["gl"]
        .agg(
            lambda x: {f"MAD": stats.median_abs_deviation(x, scale = 'normal', nan_policy='omit')}
        )
        .apply(pd.Series)
        .reset_index()
    )

<<<<<<< HEAD
=======

>>>>>>> d0a9df0f
    return result

def iqr_glu(df: pd.DataFrame) -> pd.DataFrame:
    """
    Compute the distance between 25th and 75th percentile of glucose values for each subject.

    Args:
        df (pd.DataFrame): DataFrame with 'id' and 'gl' columns (subject ID and glucose values).

    Returns:
        pd.DataFrame: A DataFrame with one row per subject.
    """
    if not {"id", "gl"}.issubset(df.columns):
        raise ValueError("DataFrame must contain 'id' and 'gl' columns.")

    # Group by 'id' and compute range for each subject

    result = (
        df.groupby("id")["gl"]
        .agg(
            lambda x: {f"IQR": np.nanquantile(x,0.75)-np.nanquantile(x,0.25)}
        )
        .apply(pd.Series)
        .reset_index()
    )
<<<<<<< HEAD

    return result

def range_glu(df: pd.DataFrame) -> pd.DataFrame:
    """
    Compute the range of glucose values (max-min) for each subject.

    Args:
        df (pd.DataFrame): DataFrame with 'id' and 'gl' columns (subject ID and glucose values).

    Returns:
        pd.DataFrame: A DataFrame with one row per subject.
    """
    if not {"id", "gl"}.issubset(df.columns):
        raise ValueError("DataFrame must contain 'id' and 'gl' columns.")

    # Group by 'id' and compute range for each subject

    result = (
        df.groupby("id")["gl"]
        .agg(
            lambda x: {f"range": np.nanmax(x)-np.nanmin(x)}
        )
        .apply(pd.Series)
        .reset_index()
    )

=======
>>>>>>> d0a9df0f
    return result<|MERGE_RESOLUTION|>--- conflicted
+++ resolved
@@ -1,9 +1,6 @@
 import pandas as pd
 import numpy as np
-<<<<<<< HEAD
-=======
 from scipy import stats
->>>>>>> d0a9df0f
 
 def above_percent(df: pd.DataFrame, targets_above=[140, 180, 250]) -> pd.DataFrame:
     """
@@ -106,10 +103,7 @@
         .reset_index()
     )
 
-<<<<<<< HEAD
-=======
 
->>>>>>> d0a9df0f
     return result
 
 def iqr_glu(df: pd.DataFrame) -> pd.DataFrame:
@@ -135,7 +129,6 @@
         .apply(pd.Series)
         .reset_index()
     )
-<<<<<<< HEAD
 
     return result
 
@@ -163,6 +156,4 @@
         .reset_index()
     )
 
-=======
->>>>>>> d0a9df0f
     return result